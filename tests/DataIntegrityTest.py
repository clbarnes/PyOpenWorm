from __future__ import print_function
import sys
sys.path.insert(0, ".")
import unittest
import PyOpenWorm
from PyOpenWorm import Configure
import rdflib as R

from GraphDBInit import delete_zodb_data_store

class DataIntegrityTest(unittest.TestCase):

    """ Integration tests that read from the database and ensure that basic
        queries have expected answers, as a way to keep data quality high.

    """
    @classmethod
    def setUpClass(cls):
        import csv
        PyOpenWorm.connect(
            conf=Configure(
                **{'rdf.store_conf': 'tests/test.db', 'rdf.source': 'ZODB'}))
        PyOpenWorm.loadData(skipIfNewer=False)
        PyOpenWorm.disconnect()
        # grab the list of the names of the 302 neurons

        csvfile = open('OpenWormData/aux_data/neurons.csv', 'r')
        reader = csv.reader(csvfile, delimiter=';', quotechar='|')

        # array that holds the names of the 302 neurons at class-level scope
        cls.neurons = []
        for row in reader:
            if len(row[0]) > 0:  # Only saves valid neuron names
                cls.neurons.append(row[0])

<<<<<<< HEAD
    def setUp(self):
        PyOpenWorm.connect(
            conf=Configure(
                **{'rdf.store_conf': 'tests/test.db', 'rdf.source': 'ZODB'}))
        self.g = PyOpenWorm.config("rdf.graph")

    def tearDown(self):
        PyOpenWorm.disconnect()

=======
>>>>>>> c2fb0bb9
    @classmethod
    def tearDownClass(cls):
        delete_zodb_data_store("tests/test.db")

    def test_correct_neuron_number(self):
        """
        This test verifies that the worm model has exactly 302 neurons.
        """
        # FIXME: Test execution is not properly isolated -- it fails if
        #        test_compare_to_xls fails. Other conditions may cause
        #        it to pass
        net = PyOpenWorm.Worm().get_neuron_network()
        self.assertEqual(302, len(set(net.neuron_names())))


    def test_correct_muscle_number(self):
        """
        This test verifies that the worm model has exactly 254 muscles.
        """
        muscles = PyOpenWorm.Worm().muscles()
        self.assertEqual(254, len(muscles))

    def test_INS_26_neuropeptide_neuron_list(self):
        """
        This test verifies that the set of neurons which contain the
        neuropeptide INS-26 is correct (the list is given below).
        """
        neuronlist = PyOpenWorm.Neuron()
        neuronlist.neuropeptide("INS-26")
        thlist = set(x.name() for x in neuronlist.load())
        self.assertEqual(set(['ASEL', 'ASER', 'ASIL', 'ASIR']), thlist)

    def test_unique_neuron_node(self):
        """
        There should one and only one unique RDF node for every neuron.  If more than one is present for a given cell name,
        then our data is inconsistent.  If there is not at least one present, then we are missing neurons.
        """

        results = {}
        for n in self.neurons:
            # Create a SPARQL query per neuron that looks for all RDF nodes that
            # have text matching the name of the neuron
            qres = self.g.query(
                'SELECT distinct ?n WHERE {?n ?t ?s . ?s ?p \"' +
                n +
                '\" } LIMIT 5')
            results[n] = (len(qres.result), [x[0] for x in qres.result])

        # If there is not only one result back, then there is more than one RDF
        # node.
        more_than_one = [(x, results[x]) for x in results if results[x][0] > 1]
        less_than_one = [(x, results[x]) for x in results if results[x][0] < 1]
        self.assertEqual(
            0,
            len(more_than_one),
            "Some neurons have more than 1 node: " +
            "\n".join(
                str(x) for x in more_than_one))
        self.assertEqual(
            0,
            len(less_than_one),
            "Some neurons have no node: " +
            "\n".join(
                str(x) for x in less_than_one))

    def test_neurons_have_types(self):
        """
        Every Neuron should have a non-blank type
        """
        results = set()
        for n in self.neurons:
            qres = self.g.query('SELECT ?v WHERE { ?s <http://openworm.org/entities/SimpleProperty/value> \"' + n + '\". '  # per node ?s that has the name of a neuron associated
                                + '?k <http://openworm.org/entities/Cell/name> ?s .'
                                # look up its listed type ?o
                                + '?k <http://openworm.org/entities/Neuron/type> ?o .'
                                # for that type ?o, get its property ?tp and its
                                # value ?v
                                + '?o <http://openworm.org/entities/SimpleProperty/value> ?v } '
                                )
            for x in qres:
                v = x[0]
                if isinstance(v, R.Literal):
                    results.add(n)

        self.assertEqual(len(results), len(self.neurons), "Some neurons are missing a type: {}".format(set(self.neurons) - results))

    def test_neuron_GJ_degree(self):
        """ Get the number of gap junctions from a networkx representation """
        self.assertEqual(PyOpenWorm.Neuron(name='AVAL').GJ_degree(), 81)

    def test_neuron_Syn_degree(self):
        """ Get the number of chemical synapses from a networkx representation """
        self.assertEqual(PyOpenWorm.Neuron(name='AVAL').Syn_degree(), 187)

    @unittest.skip("have not yet defined asserts")
    def test_what_nodes_get_type_info(self):
        qres = self.g.query('SELECT ?o ?p ?s WHERE {'
                            + '?o <http://openworm.org/entities/SimpleProperty/value> "motor". '
                            '?o ?p ?s} '  # for that type ?o, get its value ?v
                            + 'LIMIT 10')
        for row in qres.result:
            print(row)

    #TODO: Revise this test to pull from the herm_full_edgelist.csv instead of NeuronConnect.xls
    @unittest.skip("deprecated because spreadsheet is no longer supposed to match")
    def test_compare_to_xls(self):
        """ Compare the PyOpenWorm connections to the data in the spreadsheet """
        SAMPLE_CELL = 'AVAL'
        xls_conns = set([])
        pow_conns = set([])

        # QUERY TO GET ALL CONNECTIONS WHERE SAMPLE_CELL IS ON THE PRE SIDE
        qres = self.g.query("""SELECT ?post_name ?type (STR(?num) AS ?numval) WHERE {
                               #############################################################
                               # Find connections that have the ?pre_name as our passed in value
                               #############################################################
                               ?pre_namenode <http://openworm.org/entities/SimpleProperty/value> \'"""
                            + SAMPLE_CELL +
                            """\'.
                               ?pre_cell <http://openworm.org/entities/Cell/name> ?pre_namenode.
                               ?pre <http://openworm.org/entities/SimpleProperty/value> ?pre_cell.
                               ?conn <http://openworm.org/entities/Connection/pre_cell> ?pre.

                               #############################################################
                               # Find all the cells that are on the post side of those
                               #  connections and bind their names to ?post_name
                               #############################################################
                               ?conn <http://openworm.org/entities/Connection/post_cell> ?post.
                               ?post <http://openworm.org/entities/SimpleProperty/value> ?post_cell.
                               ?post_cell <http://openworm.org/entities/Cell/name> ?post_namenode.
                               ?post_namenode <http://openworm.org/entities/SimpleProperty/value> ?post_name.

                               ############################################################
                               # Go find the type of the connection and bind to ?type
                               #############################################################
                               ?conn <http://openworm.org/entities/Connection/syntype> ?syntype_node.
                               ?syntype_node <http://openworm.org/entities/SimpleProperty/value> ?type.

                               ############################################################
                               # Go find the number of the connection and bind to ?num
                               ############################################################
                               ?conn <http://openworm.org/entities/Connection/number> ?number_node.
                               ?number_node <http://openworm.org/entities/SimpleProperty/value> ?num.

                               ############################################################
                               # Filter out any ?pre_names or ?post_names that aren't literals
                               ############################################################
                               FILTER(isLiteral(?post_name))}""")

        def ff(x):
            return str(x.value)
        for line in qres.result:
            t = list(map(ff, line))
            # Insert sample cell name into the result set after the fact
            t.insert(0, SAMPLE_CELL)
            pow_conns.add(tuple(t))

        # QUERY TO GET ALL CONNECTIONS WHERE SAMPLE_CELL IS ON THE *POST* SIDE
        qres = self.g.query("""SELECT ?pre_name ?type (STR(?num) AS ?numval) WHERE {
                               #############################################################
                               # Find connections that have the ?post_name as our passed in value
                               #############################################################
                               ?post_namenode <http://openworm.org/entities/SimpleProperty/value> \'"""
                            + SAMPLE_CELL +
                            """\'.
                               ?post_cell <http://openworm.org/entities/Cell/name> ?post_namenode.
                               ?post <http://openworm.org/entities/SimpleProperty/value> ?post_cell.
                               ?conn <http://openworm.org/entities/Connection/post_cell> ?post.

                               #############################################################
                               # Find all the cells that are on the pre side of those
                               #  connections and bind their names to ?pre_name
                               #############################################################
                               ?conn <http://openworm.org/entities/Connection/pre_cell> ?pre.
                               ?pre <http://openworm.org/entities/SimpleProperty/value> ?pre_cell.
                               ?pre_cell <http://openworm.org/entities/Cell/name> ?pre_namenode.
                               ?pre_namenode <http://openworm.org/entities/SimpleProperty/value> ?pre_name.

                               ############################################################
                               # Go find the type of the connection and bind to ?type
                               #############################################################
                               ?conn <http://openworm.org/entities/Connection/syntype> ?syntype_node.
                               ?syntype_node <http://openworm.org/entities/SimpleProperty/value> ?type.

                               ############################################################
                               # Go find the number of the connection and bind to ?num
                               ############################################################
                               ?conn <http://openworm.org/entities/Connection/number> ?number_node.
                               ?number_node <http://openworm.org/entities/SimpleProperty/value> ?num.

                               ############################################################
                               # Filter out any ?pre_names or ?post_names that aren't literals
                               ############################################################
                               FILTER(isLiteral(?pre_name))}""")
        for line in qres.result:
            t = list(map(ff, line))
            # Insert sample cell name into the result set after the fact
            t.insert(1, SAMPLE_CELL)
            pow_conns.add(tuple(t))

        # get connections from the sheet
        import re
        search_string = re.compile(r'\w+[0]+[1-9]+')
        replace_string = re.compile(r'[0]+')

        def normalize(name):
            # normalize neuron names to match those used at other points
            # see #137 for elaboration
            # if there are zeroes in the middle of a name, remove them
            if re.match(search_string, name):
                name = replace_string.sub('', name)
            return name

        import xlrd
        combining_dict = {}
        # 's' is the workbook sheet
        s = xlrd.open_workbook(
            'OpenWormData/aux_data/NeuronConnect.xls').sheets()[0]
        for row in range(1, s.nrows):
            if s.cell(row, 2).value in ('S', 'Sp', 'EJ') and \
                SAMPLE_CELL in [s.cell(row, 0).value,
                                s.cell(row, 1).value]:
                # we're not going to include 'receives' ('r', 'rp') since
                # they're just the inverse of 'sends' also omitting 'nmj'
                # for the time being (no model in db)
                pre = normalize(s.cell(row, 0).value)
                post = normalize(s.cell(row, 1).value)
                num = int(s.cell(row, 3).value)
                if s.cell(row, 2).value == 'EJ':
                    syntype = 'gapJunction'
                elif s.cell(row, 2).value in ('S', 'Sp'):
                    syntype = 'send'

                # add them to a dict to make sure sends ('s') and send-polys ('sp') are summed.
                # keying by connection pairs as a string (e.g. 'sdql,aval,send').
                # values are lists if the form [pre, post, number, syntype].
                string_key = '{},{},{}'.format(pre, post, syntype)
                if string_key in combining_dict.keys():
                    # if key already there, add to number
                    num += int(combining_dict[string_key][3])

                combining_dict[string_key] = (
                    str(pre),
                    str(post),
                    str(syntype),
                    str(int(num)))

        xls_conns = set(combining_dict.values())

        # assert that these two sorted lists are the same
        # using sorted lists because Set() removes multiples

        self.maxDiff = None
        self.assertEqual(sorted(pow_conns), sorted(xls_conns))

    def test_all_cells_have_wormbaseID(self):
        """ This test verifies that every cell has a Wormbase ID. """
        cells = set(PyOpenWorm.Cell().load())
        for cell in cells:
            self.assertNotEqual(cell.wormbaseID(), '')

    def test_all_neurons_have_wormbaseID(self):
        """ This test verifies that every neuron has a Wormbase ID. """
        net = PyOpenWorm.Worm().get_neuron_network()
        for neuron_object in net.neurons():
            self.assertNotEqual(neuron_object.wormbaseID(), '')

    def test_all_muscles_have_wormbaseID(self):
        """ This test verifies that every muscle has a Wormbase ID. """
        muscles = PyOpenWorm.Worm().muscles()
        for muscle_object in muscles:
            self.assertNotEqual(muscle_object.wormbaseID(), '')

    def test_all_neurons_are_cells(self):
        """ This test verifies that all Neuron objects are also Cell objects. """
        net = PyOpenWorm.Worm().get_neuron_network()

        for neuron_object in net.neurons():
            self.assertIsInstance(neuron_object, PyOpenWorm.Cell)

    def test_all_muscles_are_cells(self):
        """ This test verifies that all Muscle objects are also Cell objects. """
        muscles = PyOpenWorm.Worm().muscles()
        for muscle_object in muscles:
            self.assertIsInstance(muscle_object, PyOpenWorm.Cell)

    def test_correct_connections_number(self):
        """ This test verifies that there are exactly 6916 connections. """
        net = PyOpenWorm.Worm().get_neuron_network()
        self.assertEqual(6916, len(net.synapses()))

    def test_connection_content_matches(self):
        """ This test verifies that the content of each connection matches the
        content in the source. """
        ignored_cells = ['hyp', 'intestine']
        synapse_tuples = {}    # set of tuple representation of synapses
        csv_tuples = {}        # set of tuple representation of csv file

        synapses = PyOpenWorm.Worm().get_neuron_network().synapses()
        for synapse in synapses:
            if synapse.syntype() == 'gapJunction':
                syn_type = 'chemical'
            else:
                syn_type = 'electrical'
            syn_tuple = (synapse.pre_cell(), synapse.post_cell(), synapse.number(), syn_type)
            synapse_tuples.add(syn_tuple)

        # read csv file row by row
        with open('OpenWormData/aux_data/herm_full_edgelist.csv', 'rb') as csvfile:
            edge_reader = csv.reader(csvfile)
            edge_reader.next()    # skip header row

            for row in edge_reader:
                source, target, weight, syn_type = map(str.strip, row)
                # ignore rows where source or target is 'hyp' or 'intestine'
                if source in ignored_cells or target in ignored_cells:
                    continue
                csv_tuple = (source, target, weight, syn_type)
                csv_tuples.add(csv_tuple)

        self.assertTrue(csv_tuples.issubset(synapse_tuples))

    def test_number_neuron_to_neuron(self):
        """
        This test verifies that the worm model has exactly 5805 neuron to neuron
        connections.
        """
        synapses = PyOpenWorm.Worm().get_neuron_network().synapses()
        count = 0

        for synapse in synapses:
            if synapse.termination() == 'neuron':
                count += 1

        self.assertEqual(5805, count)

    def test_number_neuron_to_muscle(self):
        """
        This test verifies that the worm model has exactly 1111 neuron to muscle
        connections.
        """
        synapses = PyOpenWorm.Worm().get_neuron_network().synapses()
        count = 0

        for synapse in synapses:
            if synapse.termination() == 'muscle':
                count += 1

        self.assertEqual(1111, count)

    def test_correct_number_unique_neurons(self):
        """
        This test verifies that the worm model has exactly 300 unique neurons
        making connections.
        """
        synapses = PyOpenWorm.Worm().get_neuron_network().synapses()
        unique_neurons = {}    # set of unique neurons

        for synapse in synapses:
            unique_neurons.add(synapse.pre_cell())    # set won't count duplicates

        self.assertEqual(300, len(unique_neurons))

    def test_unconnected_neurons(self):
        """
        This test verifies that there are exactly 2 unconnected neurons,
        i.e., CANL and CANR, in the new connectome.
        """
        # In previous tests, there is a check for exactly 302 neurons in total.
        # There is also a test for exactly 300 unique neurons making connections.
        # That means it should be enough to check that the set {CANL, CANR} and
        # the set of neurons making connections are disjoint.

        synapses = PyOpenWorm.Worm().get_neuron_network().synapses()
        connected_neurons = {}
        unconnected_neurons = {'CANL', 'CANR'}

        for synapse in synapses:
            connected_neurons.add(synapse.pre_cell())

        self.assertTrue(connected_neurons.isdisjoint(unconnected_neurons))<|MERGE_RESOLUTION|>--- conflicted
+++ resolved
@@ -33,7 +33,6 @@
             if len(row[0]) > 0:  # Only saves valid neuron names
                 cls.neurons.append(row[0])
 
-<<<<<<< HEAD
     def setUp(self):
         PyOpenWorm.connect(
             conf=Configure(
@@ -43,8 +42,7 @@
     def tearDown(self):
         PyOpenWorm.disconnect()
 
-=======
->>>>>>> c2fb0bb9
+
     @classmethod
     def tearDownClass(cls):
         delete_zodb_data_store("tests/test.db")
