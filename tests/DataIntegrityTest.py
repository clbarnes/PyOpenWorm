--- conflicted
+++ resolved
@@ -64,13 +64,7 @@
         neuronlist = PyOpenWorm.Neuron()
         neuronlist.neuropeptide("INS-26")
         thlist = set(x.name() for x in neuronlist.load())
-<<<<<<< HEAD
-        self.assertEqual(
-            set(['CEPDR', 'PDER', 'CEPDL', 'PDEL', 'CEPVR', 'CEPVL']),
-            thlist)
-=======
         self.assertEqual(set(['ASEL', 'ASER', 'ASIL', 'ASIR']), thlist)
->>>>>>> 8a02cc51
 
     def test_unique_neuron_node(self):
         """
@@ -124,15 +118,7 @@
                 if isinstance(v, R.Literal):
                     results.add(n)
 
-<<<<<<< HEAD
-        # NOTE: Neurons ALNL, CANL, CANR, ALNR have unknown function and type
-        self.assertEqual(len(results),
-                         len(self.neurons) - 4,
-                         "Some neurons are missing a type: {}".format(
-                             set(self.neurons) - results))
-=======
         self.assertEqual(len(results), len(self.neurons), "Some neurons are missing a type: {}".format(set(self.neurons) - results))
->>>>>>> 8a02cc51
 
     def test_neuron_GJ_degree(self):
         """ Get the number of gap junctions from a networkx representation """
