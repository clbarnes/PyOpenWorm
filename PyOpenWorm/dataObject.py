--- conflicted
+++ resolved
@@ -551,13 +551,8 @@
         v = values('unc-13 neurons and muscles')
         n = P.Neuron()
         m = P.Muscle()
-<<<<<<< HEAD
         n.receptor('UNC-13')
         m.receptor('UNC-13')
-=======
-        n.receptor('UNC-19')
-        m.receptor('UNC-19')
->>>>>>> 61624e71
         for x in n.load():
             v.value(x)
         for x in m.load():
@@ -566,10 +561,9 @@
         v.save()
         ...
         # get the list back
-        u = values('unc=-13 neurons and muscles')
+        u = values('unc-13 neurons and muscles')
         nm = list(u.value())
 
-<<<<<<< HEAD
 
     Parameters
     ----------
@@ -590,15 +584,4 @@
         DataObject.__init__(self,**kwargs)
         self.add = ObjectProperty('value', owner=self)
         DatatypeProperty('name', owner=self)
-        self.name(group_name)
-=======
-    """
-    def __init__(self,group_name,**kwargs):
-        DataObject.__init__(self,**kwargs)
-        ObjectProperty('value', owner=self)
-        DatatypeProperty('name', owner=self)
-        self.name(group_name)
-
-    def add(self,v):
-        self.value(v)
->>>>>>> 61624e71
+        self.name(group_name)