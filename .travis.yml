--- conflicted
+++ resolved
@@ -5,23 +5,10 @@
 install:
 - python setup.py install
 script:
-<<<<<<< HEAD
-# Old, pre-pytest technique.
-# - "coverage run --source=PyOpenWorm tests/test.py"
 
-# Codespeed, default values for variables that break server
-# - "py.test --cov=PyOpenWorm --code-speed-submit=\"http://pyopenworm.pythonanywhere.com/\" ----environment=\"Dual Core\" --branch=\"default\" -commit=\"0\""
+- ./codespeed-submit.sh
+- py.test --cov=PyOpenWorm --ignore=tests/InferenceTest.py
 
-# Codespeed, how it will work once Codespeed is fixed.
-# - "py.test --cov=PyOpenWorm --code-speed-submit=\"http://pyopenworm.pythonanywhere.com/\" ----environment=\"Dual Core\" --branch=\"`git symbolic-ref HEAD | sed -e 's,refs/heads/,,'`\" -commit=\"t rev-parse HEAD`\""
-
-  - "py.test --cov=PyOpenWorm --ignore=tests/InferenceTest.py"
-  
-
-=======
-- ./codespeed-submit.sh
-- py.test --cov=PyOpenWorm
->>>>>>> e0771184
 after_success:
 - coveralls
 env:
